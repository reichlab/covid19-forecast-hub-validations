--- conflicted
+++ resolved
@@ -34,11 +34,7 @@
         }
     )
 
-<<<<<<< HEAD
-def validate_metadata_contents(store: dict[str, Any], metadata, filepath, cache):
-=======
 def validate_metadata_contents(metadata, filepath, cache, store: dict[str, Any],):
->>>>>>> 16482f32
 
     # Initialize output
     is_metadata_error = False
