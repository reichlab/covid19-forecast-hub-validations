--- conflicted
+++ resolved
@@ -42,9 +42,6 @@
                 "tests/testfiles/data-processed/teamA-modelA/forecast_content-new_targets.csv"
             ).has_implicit_retraction
         )
-<<<<<<< HEAD
-        # need to check forecast update boolean
-=======
         self.assertFalse(
             compare_forecasts(
                 "tests/testfiles/data-processed/teamA-modelA/forecast_content-original_forecast.csv",
@@ -63,7 +60,6 @@
                 "tests/testfiles/data-processed/teamA-modelA/forecast_content-new_targets.csv"
             ).has_no_retraction_or_duplication
         )
->>>>>>> 377654f7
 
     def test_updation_with_removed_targets(self):
         self.assertTrue(
@@ -98,8 +94,7 @@
                 "tests/testfiles/data-processed/teamA-modelA/forecast_content-duplicate.csv"
             ).is_all_duplicate
         )
-<<<<<<< HEAD
-=======
+
         self.assertFalse(
             compare_forecasts(
                 "tests/testfiles/data-processed/teamA-modelA/forecast_content-original_forecast.csv",
@@ -118,7 +113,6 @@
                 "tests/testfiles/data-processed/teamA-modelA/forecast_content-duplicate.csv"
             ).has_no_retraction_or_duplication
         )
->>>>>>> 377654f7
 
     def test_updation_with_explicit_retractions(self):
         self.assertTrue(
