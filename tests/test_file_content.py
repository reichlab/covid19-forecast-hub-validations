import unittest
import sys
import os
from typing import Pattern
sys.path.append(os.path.join(os.path.dirname(__file__), '..'))
from forecast_validation import PullRequestFileType
from forecast_validation.validation_logic.forecast_file_content import validate_forecast_files
from forecast_validation.validation_logic.forecast_file_content import filename_match_forecast_date_check
from unittest.mock import MagicMock
import re
import json
import datetime
import pytz

class ValidationFileContentTest(unittest.TestCase):

<<<<<<< HEAD
        def late_submission(self, SUBMISSION_DATE_WINDOW, file):
=======
        def late_submission(self, HUB_REPOSITORY_NAME, file):
>>>>>>> 1bd54eef
                success = True
                basename = file
                file_forecast_date = datetime.datetime.strptime(
                        os.path.basename(basename)[:10], "%Y-%m-%d"
                ).date()

                # forecast dates must be <1day within each other
                today = datetime.datetime.now(
                        pytz.timezone('US/Eastern')
                ).date()

<<<<<<< HEAD
                if not (today >= file_forecast_date - datetime.timedelta(days=int(SUBMISSION_DATE_WINDOW["lower"])) and today <= file_forecast_date + datetime.timedelta(days=int(SUBMISSION_DATE_WINDOW["upper"])) ):
                        success = False
=======
                if (HUB_REPOSITORY_NAME == "cdcepi/Flusight-forecast-data"):
                        if today - file_forecast_date > datetime.timedelta(days=1):
                                success = False
                else:
                         # covid hub
                        if abs(file_forecast_date - today) > datetime.timedelta(days=1):
                                success = False
>>>>>>> 1bd54eef
                return success

        def not_a_late_submission(self, success):
                self.assertTrue(success)

        def a_late_submission(self, success):
                self.assertFalse(success)

class TestWithSetupForCovid(ValidationFileContentTest):

        def setUp(self):
                # load config file
                config = "tests/testfiles/covid-validation-config.json"
                f = open(config)
                config_dict = json.load(f)
                f.close()

<<<<<<< HEAD
                self.SUBMISSION_DATE_WINDOW = config_dict['submission_date_window']
=======
                self.HUB_REPOSITORY_NAME = config_dict['hub_repository_name']
>>>>>>> 1bd54eef

                self.today = str(datetime.datetime.now(
                        pytz.timezone('US/Eastern')
                ).date())

                self.late =  str(datetime.datetime.today() + datetime.timedelta(days=2))

<<<<<<< HEAD
                self.early =  str(datetime.datetime.today() - datetime.timedelta(days=3))
=======
                self.early =  str(datetime.datetime.today() - datetime.timedelta(days=2))
>>>>>>> 1bd54eef

                self.valid_early =  str(datetime.datetime.today() - datetime.timedelta(days=1))

                self.valid_late =  str(datetime.datetime.today() + datetime.timedelta(days=1))
        
        def test_valid_submissions(self):
                # on time submission
<<<<<<< HEAD
                success = self.late_submission(self.SUBMISSION_DATE_WINDOW, "data-processed/teamA-modelA/"+self.today+"-teamA-modelA.csv")
                self.not_a_late_submission(success)

                # 1-day late submission
                success = self.late_submission(self.SUBMISSION_DATE_WINDOW, "data-processed/teamA-modelA/"+self.valid_early+"-teamA-modelA.csv")
                self.not_a_late_submission(success)
                
                # 1-day early submission
                success = self.late_submission(self.SUBMISSION_DATE_WINDOW, "data-processed/teamA-modelA/"+self.valid_late+"-teamA-modelA.csv")
                self.not_a_late_submission(success)

        def test_invalid_submission(self):
               # 2-day late submission
                success = self.late_submission(self.SUBMISSION_DATE_WINDOW, "data-processed/teamA-modelA/"+self.late+"-teamA-modelA.csv")
                self.a_late_submission(success)

                 # 2-day early submission
                success = self.late_submission(self.SUBMISSION_DATE_WINDOW, "data-processed/teamA-modelA/"+self.early+"-teamA-modelA.csv")
=======
                success = self.late_submission(self.HUB_REPOSITORY_NAME, "data-processed/teamA-modelA/"+self.today+"-teamA-modelA.csv")
                self.not_a_late_submission(success)

                # 1-day late submission
                success = self.late_submission(self.HUB_REPOSITORY_NAME, "data-processed/teamA-modelA/"+self.valid_early+"-teamA-modelA.csv")
                self.not_a_late_submission(success)
                
                # 1-day early submission
                success = self.late_submission(self.HUB_REPOSITORY_NAME, "data-processed/teamA-modelA/"+self.valid_late+"-teamA-modelA.csv")
                self.not_a_late_submission(success)

        def test_invalid_submission(self):
                # 2-day early submission
                success = self.late_submission(self.HUB_REPOSITORY_NAME, "data-processed/teamA-modelA/"+self.late+"-teamA-modelA.csv")
                self.a_late_submission(success)

                # 2-day late submission
                success = self.late_submission(self.HUB_REPOSITORY_NAME, "data-processed/teamA-modelA/"+self.early+"-teamA-modelA.csv")
>>>>>>> 1bd54eef
                self.a_late_submission(success)
    
class TestWithSetupForFlu(ValidationFileContentTest):
        def setUp(self):
                # load config file
                config = "tests/testfiles/flu-validation-config.json"
                f = open(config)
                config_dict = json.load(f)
                f.close()

<<<<<<< HEAD
                self.SUBMISSION_DATE_WINDOW = config_dict['submission_date_window']
=======
                self.HUB_REPOSITORY_NAME = config_dict['hub_repository_name']
>>>>>>> 1bd54eef

                self.today = str(datetime.datetime.now(
                        pytz.timezone('US/Eastern')
                ).date())

<<<<<<< HEAD
                self.late =  str(datetime.datetime.today() + datetime.timedelta(days=7))
=======
                self.late =  str(datetime.datetime.today() + datetime.timedelta(days=2))
>>>>>>> 1bd54eef

                self.early =  str(datetime.datetime.today() - datetime.timedelta(days=2))

                self.valid_early =  str(datetime.datetime.today() - datetime.timedelta(days=1))

<<<<<<< HEAD
                self.valid_late =  str(datetime.datetime.today() + datetime.timedelta(days=6))
        

        def test_valid_submission(self):

                # 6-day early submission
                success = self.late_submission(self.SUBMISSION_DATE_WINDOW, "data-forecasts/teamA-modelA/"+self.valid_early+"-teamA-modelA.csv")
                self.not_a_late_submission(success)
               
                # 1-day early submission
                success = self.late_submission(self.SUBMISSION_DATE_WINDOW, "data-forecasts/teamA-modelA/"+self.valid_late+"-teamA-modelA.csv")
                self.not_a_late_submission(success)
                
                # on time submission
                success = self.late_submission(self.SUBMISSION_DATE_WINDOW, "data-forecasts/teamA-modelA/"+self.today+"-teamA-modelA.csv")
=======
                self.valid_late =  str(datetime.datetime.today() + datetime.timedelta(days=1))
        

        def test_valid_submission(self):
                # 2-day early submission
                success = self.late_submission(self.HUB_REPOSITORY_NAME, "data-forecasts/teamA-modelA/"+self.late+"-teamA-modelA.csv")
                self.not_a_late_submission(success)

                # 1-day late submission
                success = self.late_submission(self.HUB_REPOSITORY_NAME, "data-forecasts/teamA-modelA/"+self.valid_early+"-teamA-modelA.csv")
                self.not_a_late_submission(success)
               
                # 1-day early submission
                success = self.late_submission(self.HUB_REPOSITORY_NAME, "data-forecasts/teamA-modelA/"+self.valid_late+"-teamA-modelA.csv")
                self.not_a_late_submission(success)
                
                # on time submission
                success = self.late_submission(self.HUB_REPOSITORY_NAME, "data-forecasts/teamA-modelA/"+self.today+"-teamA-modelA.csv")
>>>>>>> 1bd54eef
                self.not_a_late_submission(success)
                
        def test_invaid_submission(self):
                # 2-day late submission
<<<<<<< HEAD
                success = self.late_submission(self.SUBMISSION_DATE_WINDOW, "data-forecasts/teamA-modelA/"+self.early+"-teamA-modelA.csv")
                self.a_late_submission(success)

                # 7-day late submission
                success = self.late_submission(self.SUBMISSION_DATE_WINDOW, "data-forecasts/teamA-modelA/"+self.late+"-teamA-modelA.csv")
=======
                success = self.late_submission(self.HUB_REPOSITORY_NAME, "data-forecasts/teamA-modelA/"+self.early+"-teamA-modelA.csv")
>>>>>>> 1bd54eef
                self.a_late_submission(success)
                

if __name__ == '__main__':
    unittest.main()<|MERGE_RESOLUTION|>--- conflicted
+++ resolved
@@ -14,11 +14,7 @@
 
 class ValidationFileContentTest(unittest.TestCase):
 
-<<<<<<< HEAD
         def late_submission(self, SUBMISSION_DATE_WINDOW, file):
-=======
-        def late_submission(self, HUB_REPOSITORY_NAME, file):
->>>>>>> 1bd54eef
                 success = True
                 basename = file
                 file_forecast_date = datetime.datetime.strptime(
@@ -30,18 +26,8 @@
                         pytz.timezone('US/Eastern')
                 ).date()
 
-<<<<<<< HEAD
                 if not (today >= file_forecast_date - datetime.timedelta(days=int(SUBMISSION_DATE_WINDOW["lower"])) and today <= file_forecast_date + datetime.timedelta(days=int(SUBMISSION_DATE_WINDOW["upper"])) ):
                         success = False
-=======
-                if (HUB_REPOSITORY_NAME == "cdcepi/Flusight-forecast-data"):
-                        if today - file_forecast_date > datetime.timedelta(days=1):
-                                success = False
-                else:
-                         # covid hub
-                        if abs(file_forecast_date - today) > datetime.timedelta(days=1):
-                                success = False
->>>>>>> 1bd54eef
                 return success
 
         def not_a_late_submission(self, success):
@@ -59,11 +45,7 @@
                 config_dict = json.load(f)
                 f.close()
 
-<<<<<<< HEAD
                 self.SUBMISSION_DATE_WINDOW = config_dict['submission_date_window']
-=======
-                self.HUB_REPOSITORY_NAME = config_dict['hub_repository_name']
->>>>>>> 1bd54eef
 
                 self.today = str(datetime.datetime.now(
                         pytz.timezone('US/Eastern')
@@ -71,11 +53,7 @@
 
                 self.late =  str(datetime.datetime.today() + datetime.timedelta(days=2))
 
-<<<<<<< HEAD
                 self.early =  str(datetime.datetime.today() - datetime.timedelta(days=3))
-=======
-                self.early =  str(datetime.datetime.today() - datetime.timedelta(days=2))
->>>>>>> 1bd54eef
 
                 self.valid_early =  str(datetime.datetime.today() - datetime.timedelta(days=1))
 
@@ -83,7 +61,7 @@
         
         def test_valid_submissions(self):
                 # on time submission
-<<<<<<< HEAD
+
                 success = self.late_submission(self.SUBMISSION_DATE_WINDOW, "data-processed/teamA-modelA/"+self.today+"-teamA-modelA.csv")
                 self.not_a_late_submission(success)
 
@@ -102,26 +80,6 @@
 
                  # 2-day early submission
                 success = self.late_submission(self.SUBMISSION_DATE_WINDOW, "data-processed/teamA-modelA/"+self.early+"-teamA-modelA.csv")
-=======
-                success = self.late_submission(self.HUB_REPOSITORY_NAME, "data-processed/teamA-modelA/"+self.today+"-teamA-modelA.csv")
-                self.not_a_late_submission(success)
-
-                # 1-day late submission
-                success = self.late_submission(self.HUB_REPOSITORY_NAME, "data-processed/teamA-modelA/"+self.valid_early+"-teamA-modelA.csv")
-                self.not_a_late_submission(success)
-                
-                # 1-day early submission
-                success = self.late_submission(self.HUB_REPOSITORY_NAME, "data-processed/teamA-modelA/"+self.valid_late+"-teamA-modelA.csv")
-                self.not_a_late_submission(success)
-
-        def test_invalid_submission(self):
-                # 2-day early submission
-                success = self.late_submission(self.HUB_REPOSITORY_NAME, "data-processed/teamA-modelA/"+self.late+"-teamA-modelA.csv")
-                self.a_late_submission(success)
-
-                # 2-day late submission
-                success = self.late_submission(self.HUB_REPOSITORY_NAME, "data-processed/teamA-modelA/"+self.early+"-teamA-modelA.csv")
->>>>>>> 1bd54eef
                 self.a_late_submission(success)
     
 class TestWithSetupForFlu(ValidationFileContentTest):
@@ -132,27 +90,18 @@
                 config_dict = json.load(f)
                 f.close()
 
-<<<<<<< HEAD
                 self.SUBMISSION_DATE_WINDOW = config_dict['submission_date_window']
-=======
-                self.HUB_REPOSITORY_NAME = config_dict['hub_repository_name']
->>>>>>> 1bd54eef
 
                 self.today = str(datetime.datetime.now(
                         pytz.timezone('US/Eastern')
                 ).date())
 
-<<<<<<< HEAD
                 self.late =  str(datetime.datetime.today() + datetime.timedelta(days=7))
-=======
-                self.late =  str(datetime.datetime.today() + datetime.timedelta(days=2))
->>>>>>> 1bd54eef
 
                 self.early =  str(datetime.datetime.today() - datetime.timedelta(days=2))
 
                 self.valid_early =  str(datetime.datetime.today() - datetime.timedelta(days=1))
 
-<<<<<<< HEAD
                 self.valid_late =  str(datetime.datetime.today() + datetime.timedelta(days=6))
         
 
@@ -168,39 +117,16 @@
                 
                 # on time submission
                 success = self.late_submission(self.SUBMISSION_DATE_WINDOW, "data-forecasts/teamA-modelA/"+self.today+"-teamA-modelA.csv")
-=======
-                self.valid_late =  str(datetime.datetime.today() + datetime.timedelta(days=1))
-        
 
-        def test_valid_submission(self):
-                # 2-day early submission
-                success = self.late_submission(self.HUB_REPOSITORY_NAME, "data-forecasts/teamA-modelA/"+self.late+"-teamA-modelA.csv")
-                self.not_a_late_submission(success)
-
-                # 1-day late submission
-                success = self.late_submission(self.HUB_REPOSITORY_NAME, "data-forecasts/teamA-modelA/"+self.valid_early+"-teamA-modelA.csv")
-                self.not_a_late_submission(success)
-               
-                # 1-day early submission
-                success = self.late_submission(self.HUB_REPOSITORY_NAME, "data-forecasts/teamA-modelA/"+self.valid_late+"-teamA-modelA.csv")
-                self.not_a_late_submission(success)
-                
-                # on time submission
-                success = self.late_submission(self.HUB_REPOSITORY_NAME, "data-forecasts/teamA-modelA/"+self.today+"-teamA-modelA.csv")
->>>>>>> 1bd54eef
                 self.not_a_late_submission(success)
                 
         def test_invaid_submission(self):
                 # 2-day late submission
-<<<<<<< HEAD
                 success = self.late_submission(self.SUBMISSION_DATE_WINDOW, "data-forecasts/teamA-modelA/"+self.early+"-teamA-modelA.csv")
                 self.a_late_submission(success)
 
                 # 7-day late submission
                 success = self.late_submission(self.SUBMISSION_DATE_WINDOW, "data-forecasts/teamA-modelA/"+self.late+"-teamA-modelA.csv")
-=======
-                success = self.late_submission(self.HUB_REPOSITORY_NAME, "data-forecasts/teamA-modelA/"+self.early+"-teamA-modelA.csv")
->>>>>>> 1bd54eef
                 self.a_late_submission(success)
                 
 
