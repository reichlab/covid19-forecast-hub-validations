# external dep.'s
import logging
import logging.config
import os
import os.path
import pathlib
import re
import sys
import argparse
import json

# internal dep.'s
from forecast_validation import (
    PullRequestFileType,
    VALIDATIONS_VERSION
)
from forecast_validation.validation import (
    ValidationStep,
    ValidationPerFileStep,
    ValidationRun
)

from forecast_validation.validation_logic.forecast_file_content import (
    check_forecast_retraction,
    check_new_model,
    get_all_forecast_filepaths,
    filename_match_forecast_date_check,
    validate_forecast_files
)
from forecast_validation.validation_logic.forecast_file_type import (
    check_multiple_model_names,
    check_file_locations,
    check_modified_forecasts
)
from forecast_validation.validation_logic.github_connection import (
    establish_github_connection,
    extract_pull_request,
    determine_pull_request_type,
    get_all_models_from_repository,
    download_all_forecast_and_metadata_files
)
from forecast_validation.validation_logic.metadata import (
    get_all_metadata_filepaths,
    validate_metadata_files
)

logging.config.fileConfig("logging.conf")

# --- configurations and constants end ---

def setup_validation_run_for_pull_request(project_dir: str) -> ValidationRun:
    # load config file
    config = os.path.join(project_dir, "project-config.json")
    f = open(config)
    config_dict = json.load(f)
    f.close()
    
    steps = []
    """
    # Connect to GitHub
    steps.append(ValidationStep(establish_github_connection))

    # Extract PR
    steps.append(ValidationStep(extract_pull_request))

    # Determine whether this PR is a forecast submission
    steps.append(ValidationStep(determine_pull_request_type))

    # Check if the PR tries to add to/update multiple models
    steps.append(ValidationStep(check_multiple_model_names))

    # Check the locations of some PR files to apply appropriate labels:
    #   other-files-updated, metadata-change
    steps.append(ValidationStep(check_file_locations))

    # Check if the PR has updated existing forecasts
    steps.append(ValidationStep(check_modified_forecasts))

    # Get all current models from hub repository
    steps.append(ValidationStep(get_all_models_from_repository))

    # Download all forecast and metadata files
    steps.append(ValidationStep(download_all_forecast_and_metadata_files))

    # Extract filepaths for downloaded *.csv files
    steps.append(ValidationStep(get_all_forecast_filepaths))

    # Extract filepaths for downloaded *.txt files
    steps.append(ValidationStep(get_all_metadata_filepaths))

    # All forecast date checks
    steps.append(ValidationPerFileStep(filename_match_forecast_date_check))

    # All forecast format and value sanity checks
    steps.append(ValidationPerFileStep(validate_forecast_files))

    # All metadata format and value sanity checks
    steps.append(ValidationStep(validate_metadata_files))

    # Check for new team submission
    steps.append(ValidationPerFileStep(check_new_model))

    # Check updates/retractions
    steps.append(ValidationPerFileStep(check_forecast_retraction))
    """ 
    # make new validation run
    validation_run = ValidationRun(steps)

    REPOSITORY_ROOT_ONDISK = (pathlib.Path(__file__)/".."/"..").resolve()
    FILENAME_PATTERNS: dict[PullRequestFileType, re.Pattern] = {
    PullRequestFileType.FORECAST:
        re.compile(r"^(%s)/(.+)/\d\d\d\d-\d\d-\d\d-\1\.csv$" % config_dict['forecast_folder_name']),
    PullRequestFileType.METADATA:
        re.compile(r"^(%s)/(.+)/metadata-\1\.txt$" % config_dict['forecast_folder_name']),
    PullRequestFileType.OTHER_FS:
        re.compile(r"^(%s)/(.+)\.(csv|txt)$" % config_dict['forecast_folder_name']),
}
    # add initial values to store
    validation_run.store.update({
        "VALIDATIONS_VERSION": VALIDATIONS_VERSION,
        "REPOSITORY_ROOT_ONDISK": REPOSITORY_ROOT_ONDISK,
        "HUB_REPOSITORY_NAME": config_dict['hub_repository_name'],
        "HUB_MIRRORED_DIRECTORY_ROOT": (REPOSITORY_ROOT_ONDISK/"hub").resolve(),
        "PULL_REQUEST_DIRECTORY_ROOT":  (REPOSITORY_ROOT_ONDISK/"pull_request").resolve(),
        "POPULATION_DATAFRAME_PATH": os.path.join(project_dir, config_dict['location_filepath']),
        "FILENAME_PATTERNS": FILENAME_PATTERNS,
        "IS_GITHUB_ACTIONS": os.environ.get("GITHUB_ACTIONS") == "true",
        "GITHUB_TOKEN_ENVIRONMENT_VARIABLE_NAME": "GH_TOKEN",
<<<<<<< HEAD
        "CONFIG_FILE":config_dict,
        "FORECAST_DATE":config_dict['forecast_dates']
=======
        "UPDATES_ALLOWED": config_dict['updates_allowed'],
        "AUTOMERGE": config_dict['automerge_on_passed_validation']
>>>>>>> c159d6b5
    })

    return validation_run

def validate_from_pull_request(project_dir: str) -> bool:
    validation_run: ValidationRun = setup_validation_run_for_pull_request(project_dir)
    
    validation_run.run()

    return validation_run.success
    
if __name__ == '__main__':
    parser = argparse.ArgumentParser(
        description='Validate Pull Request (named arguments refer to config file)'
    )
    main_args = parser.add_argument_group("main arguments")
    main_args.add_argument('--project_dir', help='directory that contains config file at root and location_filepath key in your config file(default: validation-config.json)')
    args = parser.parse_args()
    if os.environ.get("GITHUB_ACTIONS") == "true":
        print("running on github action")
        validation_run =  setup_validation_run_for_pull_request(args.project_dir)
        print(validation_run.store)
        #if success:
        #    print("****************** success! ******************")
        #else:
        #    sys.exit("\n Errors found during validation...")
    else:
        # TODO: add local version
        validation_run =  setup_validation_run_for_pull_request(args.project_dir)
        print(validation_run.store)
        pass<|MERGE_RESOLUTION|>--- conflicted
+++ resolved
@@ -126,13 +126,10 @@
         "FILENAME_PATTERNS": FILENAME_PATTERNS,
         "IS_GITHUB_ACTIONS": os.environ.get("GITHUB_ACTIONS") == "true",
         "GITHUB_TOKEN_ENVIRONMENT_VARIABLE_NAME": "GH_TOKEN",
-<<<<<<< HEAD
         "CONFIG_FILE":config_dict,
         "FORECAST_DATE":config_dict['forecast_dates']
-=======
         "UPDATES_ALLOWED": config_dict['updates_allowed'],
         "AUTOMERGE": config_dict['automerge_on_passed_validation']
->>>>>>> c159d6b5
     })
 
     return validation_run
