# external dep.'s
import logging
import logging.config
import os
import os.path
import pathlib
import re
import sys
import argparse
import json

# internal dep.'s
from forecast_validation import (
    PullRequestFileType,
    VALIDATIONS_VERSION
)
from forecast_validation.validation import (
    ValidationStep,
    ValidationPerFileStep,
    ValidationRun
)
from forecast_validation.validation_logic.forecast_file_content import (
    check_forecast_retraction,
    check_new_model,
    get_all_forecast_filepaths,
    filename_match_forecast_date_check,
    validate_forecast_files
)
from forecast_validation.validation_logic.forecast_file_type import (
    check_multiple_model_names,
    check_file_locations,
    check_modified_forecasts
)
from forecast_validation.validation_logic.github_connection import (
    establish_github_connection,
    extract_pull_request,
    determine_pull_request_type,
    get_all_models_from_repository,
    download_all_forecast_and_metadata_files
)
from forecast_validation.validation_logic.metadata import (
    get_all_metadata_filepaths,
    validate_metadata_files
)

logging.config.fileConfig("logging.conf")

# --- configurations and constants end ---

def setup_validation_run_for_pull_request(project_dir: str) -> ValidationRun:
    # load config file
    config = os.path.join(project_dir, "project-config.json")
    f = open(config)
    config_dict = json.load(f)
    f.close()
    
    steps = []
   
    # Connect to GitHub
    steps.append(ValidationStep(establish_github_connection))

    # Extract PR
    steps.append(ValidationStep(extract_pull_request))

    # Determine whether this PR is a forecast submission
    steps.append(ValidationStep(determine_pull_request_type))

    # Check if the PR tries to add to/update multiple models
    steps.append(ValidationStep(check_multiple_model_names))

    # Check the locations of some PR files to apply appropriate labels:
    #   other-files-updated, metadata-change
    steps.append(ValidationStep(check_file_locations))

    # Check if the PR has updated existing forecasts
    steps.append(ValidationStep(check_modified_forecasts))

    # Get all current models from hub repository
    steps.append(ValidationStep(get_all_models_from_repository))

    # Download all forecast and metadata files
    steps.append(ValidationStep(download_all_forecast_and_metadata_files))

    # Extract filepaths for downloaded *.csv files
    steps.append(ValidationStep(get_all_forecast_filepaths))

    # Extract filepaths for downloaded *.txt files
    steps.append(ValidationStep(get_all_metadata_filepaths))

    # All forecast date checks
    steps.append(ValidationPerFileStep(filename_match_forecast_date_check))

    # All forecast format and value sanity checks
    steps.append(ValidationPerFileStep(validate_forecast_files))

    # All metadata format and value sanity checks
    steps.append(ValidationStep(validate_metadata_files))

    # Check for new team submission
    steps.append(ValidationPerFileStep(check_new_model))

    # Check updates/retractions
    steps.append(ValidationPerFileStep(check_forecast_retraction))
  
    # make new validation run
    validation_run = ValidationRun(steps)

    REPOSITORY_ROOT_ONDISK = (pathlib.Path(__file__)/".."/"..").resolve()
    FILENAME_PATTERNS: dict[PullRequestFileType, re.Pattern] = {
    PullRequestFileType.FORECAST:
        re.compile(r"^%s/(.+)/\d\d\d\d-\d\d-\d\d-\1\.csv$" % config_dict['forecast_folder_name']),
    PullRequestFileType.METADATA:
        re.compile(r"^%s/(.+)/metadata-\1\.txt$" % config_dict['forecast_folder_name']),
    PullRequestFileType.OTHER_FS:
        re.compile(r"^%s/(.+)\.(csv|txt)$" % config_dict['forecast_folder_name']),
}
    # add initial values to store
    validation_run.store.update({
        "VALIDATIONS_VERSION": VALIDATIONS_VERSION,
        "REPOSITORY_ROOT_ONDISK": REPOSITORY_ROOT_ONDISK,
        "HUB_REPOSITORY_NAME": config_dict['hub_repository_name'],
        "HUB_MIRRORED_DIRECTORY_ROOT": (REPOSITORY_ROOT_ONDISK/"hub").resolve(),
        "PULL_REQUEST_DIRECTORY_ROOT":  (REPOSITORY_ROOT_ONDISK/"pull_request").resolve(),
        "POPULATION_DATAFRAME_PATH": os.path.join(project_dir, config_dict['location_filepath']),
        "FILENAME_PATTERNS": FILENAME_PATTERNS,
        "IS_GITHUB_ACTIONS": os.environ.get("GITHUB_ACTIONS") == "true",
        "GITHUB_TOKEN_ENVIRONMENT_VARIABLE_NAME": "GH_TOKEN",
        "CONFIG_FILE": config_dict,
        "FORECAST_DATES": config_dict['forecast_dates'],
        "UPDATES_ALLOWED": config_dict['updates_allowed'],
        "AUTOMERGE": config_dict['automerge_on_passed_validation'],
<<<<<<< HEAD
        "FORECAST_FOLDER_NAME": config_dict['forecast_folder_name'],
=======
        "FORECAST_FOLDER_NAME": config_dict['forecast_folder_name']
>>>>>>> 377654f7
    })

    return validation_run

def validate_from_pull_request(project_dir: str) -> bool:
    validation_run: ValidationRun = setup_validation_run_for_pull_request(project_dir)
    
    validation_run.run()

    return validation_run.success
    
if __name__ == '__main__':
    parser = argparse.ArgumentParser(
        description='Validate Pull Request (named arguments refer to config file)'
    )
    main_args = parser.add_argument_group("main arguments")
    main_args.add_argument('--project_dir', help='directory that contains config file at root and location_filepath key in your config file(default: validation-config.json)')
    args = parser.parse_args()
    if os.environ.get("GITHUB_ACTIONS") == "true":
        success =  validate_from_pull_request(args.project_dir)
        if success:
            print("****************** success! ******************")
        else:
            sys.exit("\n Errors found during validation...")
    else:
        # TODO: add local version
        pass<|MERGE_RESOLUTION|>--- conflicted
+++ resolved
@@ -129,11 +129,7 @@
         "FORECAST_DATES": config_dict['forecast_dates'],
         "UPDATES_ALLOWED": config_dict['updates_allowed'],
         "AUTOMERGE": config_dict['automerge_on_passed_validation'],
-<<<<<<< HEAD
-        "FORECAST_FOLDER_NAME": config_dict['forecast_folder_name'],
-=======
         "FORECAST_FOLDER_NAME": config_dict['forecast_folder_name']
->>>>>>> 377654f7
     })
 
     return validation_run
